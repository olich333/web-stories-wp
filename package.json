--- conflicted
+++ resolved
@@ -73,7 +73,6 @@
     "mini-css-extract-plugin": "0.6.0",
     "moment": "2.24.0",
     "npm-run-all": "4.1.5",
-<<<<<<< HEAD
     "null-loader": "2.0.0",
     "optimize-css-assets-webpack-plugin": "5.0.1",
     "postcss": "7.0.16",
@@ -87,11 +86,7 @@
     "svg-inline-loader": "0.8.0",
     "terser-webpack-plugin": "1.2.4",
     "uuid": "3.3.2",
-    "webpack": "4.31.0",
-=======
-    "timeago.js": "3.0.2",
     "webpack": "4.32.0",
->>>>>>> 63817ba9
     "webpack-cli": "3.3.2"
   },
   "scripts": {
