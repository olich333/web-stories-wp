{
    "_readme": [
        "This file locks the dependencies of your project to a known state",
        "Read more about it at https://getcomposer.org/doc/01-basic-usage.md#installing-dependencies",
        "This file is @generated automatically"
    ],
<<<<<<< HEAD
    "content-hash": "b5c8a0233426fe2cf20d57bd8e5ad351",
=======
    "content-hash": "02c838299cd9fc77e3c0fdebbd13a803",
>>>>>>> dc665376
    "packages": [
        {
            "name": "cweagans/composer-patches",
            "version": "1.6.5",
            "source": {
                "type": "git",
                "url": "https://github.com/cweagans/composer-patches.git",
                "reference": "2ec4f00ff5fb64de584c8c4aea53bf9053ecb0b3"
            },
            "dist": {
                "type": "zip",
                "url": "https://api.github.com/repos/cweagans/composer-patches/zipball/2ec4f00ff5fb64de584c8c4aea53bf9053ecb0b3",
                "reference": "2ec4f00ff5fb64de584c8c4aea53bf9053ecb0b3",
                "shasum": ""
            },
            "require": {
                "composer-plugin-api": "^1.0",
                "php": ">=5.3.0"
            },
            "require-dev": {
                "composer/composer": "~1.0",
                "phpunit/phpunit": "~4.6"
            },
            "type": "composer-plugin",
            "extra": {
                "class": "cweagans\\Composer\\Patches"
            },
            "autoload": {
                "psr-4": {
                    "cweagans\\Composer\\": "src"
                }
            },
            "notification-url": "https://packagist.org/downloads/",
            "license": [
                "BSD-3-Clause"
            ],
            "authors": [
                {
                    "name": "Cameron Eagans",
                    "email": "me@cweagans.net"
                }
            ],
            "description": "Provides a way to patch Composer packages.",
            "time": "2018-05-11T18:00:16+00:00"
        },
        {
            "name": "fasterimage/fasterimage",
            "version": "v1.2.0",
            "source": {
                "type": "git",
                "url": "https://github.com/willwashburn/fasterimage.git",
                "reference": "05af344dda4406476f50fae59fbb880ef68d2020"
            },
            "dist": {
                "type": "zip",
                "url": "https://api.github.com/repos/willwashburn/fasterimage/zipball/05af344dda4406476f50fae59fbb880ef68d2020",
                "reference": "05af344dda4406476f50fae59fbb880ef68d2020",
                "shasum": ""
            },
            "require": {
                "php": ">=5.4.0",
                "willwashburn/stream": ">=1.0"
            },
            "require-dev": {
                "mockery/mockery": "~0.9",
                "phpunit/phpunit": "~4.0"
            },
            "type": "library",
            "autoload": {
                "classmap": [
                    "src"
                ]
            },
            "notification-url": "https://packagist.org/downloads/",
            "license": [
                "MIT"
            ],
            "authors": [
                {
                    "name": "Will Washburn",
                    "email": "will@tailwindapp.com"
                }
            ],
            "description": "FasterImage finds the size or type of a set of images given their uris by fetching as little as needed, in parallel. Originally ported by Tom Moor.",
            "homepage": "https://github.com/willwashburn/fasterimage",
            "keywords": [
                "fast image",
                "faster image",
                "fasterimage",
                "fastimage",
                "getimagesize",
                "image size",
                "parallel"
            ],
            "time": "2018-03-07T06:46:48+00:00"
        },
        {
            "name": "sabberworm/php-css-parser",
            "version": "8.1.1",
            "source": {
                "type": "git",
                "url": "https://github.com/xwp/PHP-CSS-Parser.git",
                "reference": "22311fa3d67217c5fcd0b839670be39a768eda7b"
            },
            "dist": {
                "type": "zip",
                "url": "https://api.github.com/repos/xwp/PHP-CSS-Parser/zipball/22311fa3d67217c5fcd0b839670be39a768eda7b",
                "reference": "22311fa3d67217c5fcd0b839670be39a768eda7b",
                "shasum": ""
            },
            "require": {
                "php": ">=5.3.2"
            },
            "require-dev": {
                "phpunit/phpunit": "~4.8"
            },
            "type": "library",
            "autoload": {
                "psr-0": {
                    "Sabberworm\\CSS": "lib/"
                }
            },
            "license": [
                "MIT"
            ],
            "authors": [
                {
                    "name": "Raphael Schweikert"
                }
            ],
            "description": "Parser for CSS Files written in PHP",
            "homepage": "http://www.sabberworm.com/blog/2010/6/10/php-css-parser",
            "keywords": [
                "css",
                "parser",
                "stylesheet"
            ],
            "support": {
                "source": "https://github.com/xwp/PHP-CSS-Parser/tree/8.1.1"
            },
            "time": "2018-11-25T04:50:29+00:00"
        },
        {
            "name": "willwashburn/stream",
            "version": "v1.0.0",
            "source": {
                "type": "git",
                "url": "https://github.com/willwashburn/stream.git",
                "reference": "345b3062493e3899d987dbdd1fec1c13ee28c903"
            },
            "dist": {
                "type": "zip",
                "url": "https://api.github.com/repos/willwashburn/stream/zipball/345b3062493e3899d987dbdd1fec1c13ee28c903",
                "reference": "345b3062493e3899d987dbdd1fec1c13ee28c903",
                "shasum": ""
            },
            "require": {
                "php": ">=5.4.0"
            },
            "require-dev": {
                "mockery/mockery": "~0.9",
                "phpunit/phpunit": "~4.0"
            },
            "type": "library",
            "autoload": {
                "psr-4": {
                    "WillWashburn\\": "src/"
                }
            },
            "notification-url": "https://packagist.org/downloads/",
            "license": [
                "MIT"
            ],
            "authors": [
                {
                    "name": "Will Washburn",
                    "email": "will.washburn@gmail.com"
                }
            ],
            "description": "model a sequence of data elements made available over time ",
            "homepage": "https://github.com/willwashburn/stream",
            "keywords": [
                "peek",
                "read",
                "stream",
                "streamable"
            ],
            "time": "2016-03-15T10:54:35+00:00"
        }
    ],
    "packages-dev": [
        {
            "name": "dealerdirect/phpcodesniffer-composer-installer",
            "version": "v0.4.4",
            "source": {
                "type": "git",
                "url": "https://github.com/Dealerdirect/phpcodesniffer-composer-installer.git",
                "reference": "2e41850d5f7797cbb1af7b030d245b3b24e63a08"
            },
            "dist": {
                "type": "zip",
                "url": "https://api.github.com/repos/Dealerdirect/phpcodesniffer-composer-installer/zipball/2e41850d5f7797cbb1af7b030d245b3b24e63a08",
                "reference": "2e41850d5f7797cbb1af7b030d245b3b24e63a08",
                "shasum": ""
            },
            "require": {
                "composer-plugin-api": "^1.0",
                "php": "^5.3|^7",
                "squizlabs/php_codesniffer": "*"
            },
            "require-dev": {
                "composer/composer": "*",
                "wimg/php-compatibility": "^8.0"
            },
            "suggest": {
                "dealerdirect/qa-tools": "All the PHP QA tools you'll need"
            },
            "type": "composer-plugin",
            "extra": {
                "class": "Dealerdirect\\Composer\\Plugin\\Installers\\PHPCodeSniffer\\Plugin"
            },
            "autoload": {
                "psr-4": {
                    "Dealerdirect\\Composer\\Plugin\\Installers\\PHPCodeSniffer\\": "src/"
                }
            },
            "notification-url": "https://packagist.org/downloads/",
            "license": [
                "MIT"
            ],
            "authors": [
                {
                    "name": "Franck Nijhof",
                    "email": "f.nijhof@dealerdirect.nl",
                    "homepage": "http://workingatdealerdirect.eu",
                    "role": "Developer"
                }
            ],
            "description": "PHP_CodeSniffer Standards Composer Installer Plugin",
            "homepage": "http://workingatdealerdirect.eu",
            "keywords": [
                "PHPCodeSniffer",
                "PHP_CodeSniffer",
                "code quality",
                "codesniffer",
                "composer",
                "installer",
                "phpcs",
                "plugin",
                "qa",
                "quality",
                "standard",
                "standards",
                "style guide",
                "stylecheck",
                "tests"
            ],
            "time": "2017-12-06T16:27:17+00:00"
        },
        {
            "name": "phpcompatibility/php-compatibility",
            "version": "9.1.1",
            "source": {
                "type": "git",
                "url": "https://github.com/PHPCompatibility/PHPCompatibility.git",
                "reference": "2b63c5d284ab8857f7b1d5c240ddb507a6b2293c"
            },
            "dist": {
                "type": "zip",
                "url": "https://api.github.com/repos/PHPCompatibility/PHPCompatibility/zipball/2b63c5d284ab8857f7b1d5c240ddb507a6b2293c",
                "reference": "2b63c5d284ab8857f7b1d5c240ddb507a6b2293c",
                "shasum": ""
            },
            "require": {
                "php": ">=5.3",
                "squizlabs/php_codesniffer": "^2.3 || ^3.0.2"
            },
            "conflict": {
                "squizlabs/php_codesniffer": "2.6.2"
            },
            "require-dev": {
                "phpunit/phpunit": "~4.5 || ^5.0 || ^6.0 || ^7.0"
            },
            "suggest": {
                "dealerdirect/phpcodesniffer-composer-installer": "^0.4.3 || This Composer plugin will sort out the PHPCS 'installed_paths' automatically.",
                "roave/security-advisories": "dev-master || Helps prevent installing dependencies with known security issues."
            },
            "type": "phpcodesniffer-standard",
            "notification-url": "https://packagist.org/downloads/",
            "license": [
                "LGPL-3.0-or-later"
            ],
            "authors": [
                {
                    "name": "Contributors",
                    "homepage": "https://github.com/PHPCompatibility/PHPCompatibility/graphs/contributors"
                },
                {
                    "name": "Wim Godden",
                    "homepage": "https://github.com/wimg",
                    "role": "lead"
                },
                {
                    "name": "Juliette Reinders Folmer",
                    "homepage": "https://github.com/jrfnl",
                    "role": "lead"
                }
            ],
            "description": "A set of sniffs for PHP_CodeSniffer that checks for PHP cross-version compatibility.",
            "homepage": "http://techblog.wimgodden.be/tag/codesniffer/",
            "keywords": [
                "compatibility",
                "phpcs",
                "standards"
            ],
            "time": "2018-12-30T23:16:27+00:00"
        },
        {
            "name": "squizlabs/php_codesniffer",
            "version": "3.4.0",
            "source": {
                "type": "git",
                "url": "https://github.com/squizlabs/PHP_CodeSniffer.git",
                "reference": "379deb987e26c7cd103a7b387aea178baec96e48"
            },
            "dist": {
                "type": "zip",
                "url": "https://api.github.com/repos/squizlabs/PHP_CodeSniffer/zipball/379deb987e26c7cd103a7b387aea178baec96e48",
                "reference": "379deb987e26c7cd103a7b387aea178baec96e48",
                "shasum": ""
            },
            "require": {
                "ext-simplexml": "*",
                "ext-tokenizer": "*",
                "ext-xmlwriter": "*",
                "php": ">=5.4.0"
            },
            "require-dev": {
                "phpunit/phpunit": "^4.0 || ^5.0 || ^6.0 || ^7.0"
            },
            "bin": [
                "bin/phpcs",
                "bin/phpcbf"
            ],
            "type": "library",
            "extra": {
                "branch-alias": {
                    "dev-master": "3.x-dev"
                }
            },
            "notification-url": "https://packagist.org/downloads/",
            "license": [
                "BSD-3-Clause"
            ],
            "authors": [
                {
                    "name": "Greg Sherwood",
                    "role": "lead"
                }
            ],
            "description": "PHP_CodeSniffer tokenizes PHP, JavaScript and CSS files and detects violations of a defined set of coding standards.",
            "homepage": "http://www.squizlabs.com/php-codesniffer",
            "keywords": [
                "phpcs",
                "standards"
            ],
            "time": "2018-12-19T23:57:18+00:00"
        },
        {
            "name": "wp-coding-standards/wpcs",
            "version": "1.2.1",
            "source": {
                "type": "git",
                "url": "https://github.com/WordPress-Coding-Standards/WordPress-Coding-Standards.git",
                "reference": "f328bcafd97377e8e5e5d7b244d5ddbf301a3a5c"
            },
            "dist": {
                "type": "zip",
                "url": "https://api.github.com/repos/WordPress-Coding-Standards/WordPress-Coding-Standards/zipball/f328bcafd97377e8e5e5d7b244d5ddbf301a3a5c",
                "reference": "f328bcafd97377e8e5e5d7b244d5ddbf301a3a5c",
                "shasum": ""
            },
            "require": {
                "php": ">=5.3",
                "squizlabs/php_codesniffer": "^2.9.0 || ^3.0.2"
            },
            "require-dev": {
                "phpcompatibility/php-compatibility": "^9.0"
            },
            "suggest": {
                "dealerdirect/phpcodesniffer-composer-installer": "^0.4.3 || This Composer plugin will sort out the PHPCS 'installed_paths' automatically."
            },
            "type": "phpcodesniffer-standard",
            "notification-url": "https://packagist.org/downloads/",
            "license": [
                "MIT"
            ],
            "authors": [
                {
                    "name": "Contributors",
                    "homepage": "https://github.com/WordPress-Coding-Standards/WordPress-Coding-Standards/graphs/contributors"
                }
            ],
            "description": "PHP_CodeSniffer rules (sniffs) to enforce WordPress coding conventions",
            "keywords": [
                "phpcs",
                "standards",
                "wordpress"
            ],
            "time": "2018-12-18T09:43:51+00:00"
        },
        {
            "name": "xwp/wp-dev-lib",
            "version": "1.0.0",
            "source": {
                "type": "git",
                "url": "https://github.com/xwp/wp-dev-lib.git",
                "reference": "90574b4e61c53a9b0e7f286812fe428d13c9ba7d"
            },
            "dist": {
                "type": "zip",
                "url": "https://api.github.com/repos/xwp/wp-dev-lib/zipball/90574b4e61c53a9b0e7f286812fe428d13c9ba7d",
                "reference": "90574b4e61c53a9b0e7f286812fe428d13c9ba7d",
                "shasum": ""
            },
            "type": "library",
            "notification-url": "https://packagist.org/downloads/",
            "license": [
                "MIT"
            ],
            "authors": [
                {
                    "name": "Weston Ruter",
                    "email": "weston@xwp.co",
                    "homepage": "https://weston.ruter.net"
                },
                {
                    "name": "XWP",
                    "email": "engage@xwp.co",
                    "homepage": "https://xwp.co"
                }
            ],
            "description": "Common code used during development of WordPress plugins and themes",
            "homepage": "https://github.com/xwp/wp-dev-lib",
            "keywords": [
                "wordpress"
            ],
            "time": "2019-01-17T05:00:30+00:00"
        }
    ],
    "aliases": [],
    "minimum-stability": "stable",
    "stability-flags": [],
    "prefer-stable": false,
    "prefer-lowest": false,
    "platform": {
        "php": "^5.4 || ^7.0"
    },
    "platform-dev": [],
    "platform-overrides": {
        "php": "5.4"
    }
}<|MERGE_RESOLUTION|>--- conflicted
+++ resolved
@@ -4,11 +4,7 @@
         "Read more about it at https://getcomposer.org/doc/01-basic-usage.md#installing-dependencies",
         "This file is @generated automatically"
     ],
-<<<<<<< HEAD
-    "content-hash": "b5c8a0233426fe2cf20d57bd8e5ad351",
-=======
-    "content-hash": "02c838299cd9fc77e3c0fdebbd13a803",
->>>>>>> dc665376
+    "content-hash": "5ca6658224635825ab3e508a20a81c4b",
     "packages": [
         {
             "name": "cweagans/composer-patches",
@@ -77,6 +73,11 @@
                 "phpunit/phpunit": "~4.0"
             },
             "type": "library",
+            "extra": {
+                "patches_applied": {
+                    "FasterImage: Add support for SVG images and enable TLS verification": "patches/fasterimage-fixes.diff"
+                }
+            },
             "autoload": {
                 "classmap": [
                     "src"
