--- conflicted
+++ resolved
@@ -19,16 +19,12 @@
   "require-dev": {
     "wp-coding-standards/wpcs": "1.2.1",
     "dealerdirect/phpcodesniffer-composer-installer": "0.4.4",
-<<<<<<< HEAD
-    "wimg/php-compatibility": "8.2.0"
+    "phpcompatibility/php-compatibility": "9.1.1"
   },
   "config": {
     "platform": {
       "php": "5.4"
     }
-=======
-    "phpcompatibility/php-compatibility": "9.1.1"
->>>>>>> 912ca6e8
   },
   "extra": {
     "patches": {
