--- conflicted
+++ resolved
@@ -36,7 +36,10 @@
  * Internal dependencies
  */
 import MediaGallery from '../common/mediaGallery';
-<<<<<<< HEAD
+import {
+  useMedia3p,
+  useMedia3pForProvider,
+} from '../../../../../app/media/media3p/useMedia3p';
 import {
   MediaGalleryContainer,
   PaneHeader,
@@ -45,13 +48,6 @@
   StyledPane,
 } from '../common/styles';
 import { SearchInput } from '../../../common';
-=======
-import { Pane } from '../../shared';
-import {
-  useMedia3p,
-  useMedia3pForProvider,
-} from '../../../../../app/media/media3p/useMedia3p';
->>>>>>> d7085005
 import { ProviderType } from './providerType';
 import paneId from './paneId';
 import ProviderTab from './providerTab';
@@ -134,7 +130,6 @@
   // TODO(#2368): handle pagination / infinite scrolling
   return (
     <StyledPane id={paneId} {...props}>
-<<<<<<< HEAD
       <PaneInner>
         <PaneHeader>
           <SearchInputContainer>
@@ -155,21 +150,12 @@
         </PaneHeader>
         <MediaGalleryContainer ref={refCallbackContainer}>
           <MediaGallery
-            resources={resources}
+            resources={media}
             onInsert={onInsert}
             providerType={ProviderType.UNSPLASH}
           />
         </MediaGalleryContainer>
       </PaneInner>
-=======
-      <Container ref={refCallbackContainer}>
-        <MediaGallery
-          resources={media}
-          onInsert={onInsert}
-          providerType={ProviderType.UNSPLASH}
-        />
-      </Container>
->>>>>>> d7085005
     </StyledPane>
   );
 }
