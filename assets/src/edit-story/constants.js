--- conflicted
+++ resolved
@@ -45,8 +45,6 @@
 // Default 1em value for font size.
 export const DEFAULT_EM = PAGE_HEIGHT * 0.02186;
 
-<<<<<<< HEAD
-=======
 // @todo Confirm real min-max font sizes.
 export const MIN_FONT_SIZE = 30;
 export const MAX_FONT_SIZE = 200;
@@ -57,7 +55,6 @@
   focalY: 50,
 };
 
->>>>>>> 9ba956da
 export const LAYER_DIRECTIONS = {
   FRONT: 'FRONT',
   BACK: 'BACK',
