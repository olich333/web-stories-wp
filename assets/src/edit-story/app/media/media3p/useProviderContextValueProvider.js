/*
 * Copyright 2020 Google LLC
 *
 * Licensed under the Apache License, Version 2.0 (the "License");
 * you may not use this file except in compliance with the License.
 * You may obtain a copy of the License at
 *
 *     https://www.apache.org/licenses/LICENSE-2.0
 *
 * Unless required by applicable law or agreed to in writing, software
 * distributed under the License is distributed on an "AS IS" BASIS,
 * WITHOUT WARRANTIES OR CONDITIONS OF ANY KIND, either express or implied.
 * See the License for the specific language governing permissions and
 * limitations under the License.
 */

/**
 * Internal dependencies
 */
import useFetchMediaEffect from './useFetchMediaEffect';

/**
 * Context fragment provider for a single 3p media source (Unsplash, Coverr,
 * etc).
 *
<<<<<<< HEAD
 * @param provider The 3p provider to return the context value for
 * @param reducerState The 'media3p/[provider]' fragment of the state
 * returned from {@link useMediaReducer}
 * @param reducerAction The 'media3p/[provider]' fragment of the actions
 * returned from {@link useMediaReducer}
=======
 * @param {string} provider The 3p provider to return the context value for
 * @param {Object} reducerState The 'media3p/[provider]' fragment of the state
 * returned from `useMediaReducer`
>>>>>>> 74d4e1c9
 */
export default function useProviderContextValueProvider(
  provider,
  reducerState,
  reducerActions
) {
  const { selectedProvider } = reducerState;
  const { pageToken } = reducerState[provider];
  const {
    fetchMediaStart,
    fetchMediaSuccess,
    fetchMediaError,
  } = reducerActions;

  // Fetch or re-fetch media when the state has changed.
  useFetchMediaEffect({
    provider,
    selectedProvider,
    pageToken,
    fetchMediaStart,
    fetchMediaSuccess,
    fetchMediaError,
  });

  return {
    state: reducerState[provider],
  };
}<|MERGE_RESOLUTION|>--- conflicted
+++ resolved
@@ -23,17 +23,11 @@
  * Context fragment provider for a single 3p media source (Unsplash, Coverr,
  * etc).
  *
-<<<<<<< HEAD
- * @param provider The 3p provider to return the context value for
- * @param reducerState The 'media3p/[provider]' fragment of the state
- * returned from {@link useMediaReducer}
- * @param reducerAction The 'media3p/[provider]' fragment of the actions
- * returned from {@link useMediaReducer}
-=======
  * @param {string} provider The 3p provider to return the context value for
  * @param {Object} reducerState The 'media3p/[provider]' fragment of the state
  * returned from `useMediaReducer`
->>>>>>> 74d4e1c9
+ * @param {Object} reducerActions The 'media3p/[provider]' fragment of the
+ * actions returned from `useMediaReducer`
  */
 export default function useProviderContextValueProvider(
   provider,
