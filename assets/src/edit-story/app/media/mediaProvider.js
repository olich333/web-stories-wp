--- conflicted
+++ resolved
@@ -23,21 +23,21 @@
 /**
  * Internal dependencies
  */
-import { useAPI } from '../api';
-import { useConfig } from '../config';
+import { useAPI, useConfig } from '../';
 import useUploadVideoFrame from './utils/useUploadVideoFrame';
 import useMediaReducer from './useMediaReducer';
 import Context from './context';
 
 function MediaProvider({ children }) {
   const { state, actions } = useMediaReducer();
-<<<<<<< HEAD
-
-  const { processing, processed, media, mediaType, searchTerm } = state;
-=======
-  const { uploadVideoFrame } = useUploadVideoFrame();
-  const { pagingNum, mediaType, searchTerm } = state;
->>>>>>> 53c46223
+  const {
+    processing,
+    processed,
+    media,
+    pagingNum,
+    mediaType,
+    searchTerm,
+  } = state;
   const {
     fetchMediaStart,
     fetchMediaSuccess,
@@ -45,14 +45,12 @@
     resetFilters,
     setMediaType,
     setSearchTerm,
-<<<<<<< HEAD
+    setNextPage,
     setProcessing,
     removeProcessing,
     updateMediaElement,
-=======
-    setNextPage,
->>>>>>> 53c46223
   } = actions;
+
   const { uploadVideoFrame } = useUploadVideoFrame({
     updateMediaElement,
     setProcessing,
@@ -63,28 +61,10 @@
   const {
     actions: { getMedia },
   } = useAPI();
-
-<<<<<<< HEAD
   const {
     allowedMimeTypes: { video: allowedVideoMimeTypes },
   } = useConfig();
 
-  const fetchMedia = useCallback(() => {
-    fetchMediaStart();
-    getMedia({ mediaType, searchTerm })
-      .then((mediaItems) => {
-        fetchMediaSuccess({ media: mediaItems, mediaType, searchTerm });
-      })
-      .catch(fetchMediaError);
-  }, [
-    fetchMediaError,
-    fetchMediaStart,
-    fetchMediaSuccess,
-    getMedia,
-    mediaType,
-    searchTerm,
-  ]);
-=======
   const fetchMedia = useCallback(
     ({ pagingNum: p = 1 } = {}) => {
       fetchMediaStart({ pagingNum: p });
@@ -117,11 +97,10 @@
       fetchMedia();
     }
   }, [fetchMedia, mediaType, pagingNum, resetFilters, searchTerm]);
->>>>>>> 53c46223
 
   useEffect(() => {
     fetchMedia({ pagingNum });
-  }, [fetchMedia, mediaType, searchTerm, pagingNum]);
+  }, [fetchMedia, mediaType, pagingNum, searchTerm]);
 
   const uploadVideoPoster = useCallback(
     (videoId, src, elementId = 0) => {
@@ -171,12 +150,8 @@
       setSearchTerm,
       fetchMedia,
       resetFilters,
-<<<<<<< HEAD
+      resetWithFetch,
       uploadVideoPoster,
-=======
-      resetWithFetch,
-      uploadVideoFrame,
->>>>>>> 53c46223
     },
   };
 
