--- conflicted
+++ resolved
@@ -57,24 +57,15 @@
                   <MediaProvider>
                     <TransformProvider>
                       <DropTargetsProvider>
-<<<<<<< HEAD
                         <SnackbarProvider>
                           <GlobalStyle />
                           <DefaultMoveableGlobalStyle />
                           <CropMoveableGlobalStyle />
                           <ModalGlobalStyle />
+                          <CalendarGlobalStyle />
                           <KeyboardOnlyOutlines />
                           <Layout />
                         </SnackbarProvider>
-=======
-                        <GlobalStyle />
-                        <DefaultMoveableGlobalStyle />
-                        <CropMoveableGlobalStyle />
-                        <ModalGlobalStyle />
-                        <CalendarGlobalStyle />
-                        <KeyboardOnlyOutlines />
-                        <Layout />
->>>>>>> f272e875
                       </DropTargetsProvider>
                     </TransformProvider>
                   </MediaProvider>
