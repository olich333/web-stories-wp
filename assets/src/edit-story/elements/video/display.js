--- conflicted
+++ resolved
@@ -51,12 +51,8 @@
     };
   }
 
-<<<<<<< HEAD
   const videoProps = getMediaSizePositionProps(
-=======
-  const videoProps = getMediaProps(
     resource,
->>>>>>> 10cae2dc
     width,
     height,
     scale,
