/*
 * Copyright 2020 Google LLC
 *
 * Licensed under the Apache License, Version 2.0 (the "License");
 * you may not use this file except in compliance with the License.
 * You may obtain a copy of the License at
 *
 *     https://www.apache.org/licenses/LICENSE-2.0
 *
 * Unless required by applicable law or agreed to in writing, software
 * distributed under the License is distributed on an "AS IS" BASIS,
 * WITHOUT WARRANTIES OR CONDITIONS OF ANY KIND, either express or implied.
 * See the License for the specific language governing permissions and
 * limitations under the License.
 */

/**
 * Internal dependencies
 */
import { PanelTypes } from '../../components/panels';
import { SHARED_DEFAULT_ATTRIBUTES } from '../shared';
import { MEDIA_DEFAULT_ATTRIBUTES, MEDIA_PANELS } from '../media';
export { default as Display } from './display';
export { default as Edit } from './edit';
export { default as Frame } from './frame';
export { default as Output } from './output';
export { default as TextContent } from './textContent';
export { default as LayerContent } from './layer';
export { default as LayerIcon } from './icon';
export {
  canFill,
  canFlip,
  isMaskable,
  isMedia,
  hasEditMode,
  editModeGrayout,
  resizeRules,
} from '../media';

export const defaultAttributes = {
  ...SHARED_DEFAULT_ATTRIBUTES,
  ...MEDIA_DEFAULT_ATTRIBUTES,
};

export const panels = [
<<<<<<< HEAD
  PanelTypes.ELEMENT_ALIGNMENT,
  ...MEDIA_PANELS,
  PanelTypes.LINK,
=======
  ...MEDIA_PANELS,
  PanelTypes.LINK,
  PanelTypes.IMAGE_ACCESSIBILITY,
>>>>>>> 33a14229
];<|MERGE_RESOLUTION|>--- conflicted
+++ resolved
@@ -43,13 +43,8 @@
 };
 
 export const panels = [
-<<<<<<< HEAD
   PanelTypes.ELEMENT_ALIGNMENT,
   ...MEDIA_PANELS,
   PanelTypes.LINK,
-=======
-  ...MEDIA_PANELS,
-  PanelTypes.LINK,
   PanelTypes.IMAGE_ACCESSIBILITY,
->>>>>>> 33a14229
 ];