--- conflicted
+++ resolved
@@ -26,12 +26,9 @@
 import colorToPattern from './migrations/v0006_colorToPattern';
 import setFlip from './migrations/v0007_setFlip';
 import paddingToObject from './migrations/v0008_paddingToObject';
-<<<<<<< HEAD
-import pageAdvancement from './migrations/v0009_pageAdvancement';
-=======
 import defaultBackground from './migrations/v0009_defaultBackground';
 import dataPixelTo440 from './migrations/v0010_dataPixelTo440';
->>>>>>> 40cfb3b8
+import pageAdvancement from './migrations/v0011_pageAdvancement';
 
 const MIGRATIONS = {
   1: [storyDataArrayToObject],
@@ -42,12 +39,9 @@
   6: [colorToPattern],
   7: [setFlip],
   8: [paddingToObject],
-<<<<<<< HEAD
-  9: [pageAdvancement],
-=======
   9: [defaultBackground],
   10: [dataPixelTo440],
->>>>>>> 40cfb3b8
+  11: [pageAdvancement],
 };
 
 export const DATA_VERSION = Math.max.apply(
